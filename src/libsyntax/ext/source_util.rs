// Copyright 2012-2013 The Rust Project Developers. See the
// COPYRIGHT file at the top-level directory of this distribution and at
// http://rust-lang.org/COPYRIGHT.
//
// Licensed under the Apache License, Version 2.0 <LICENSE-APACHE or
// http://www.apache.org/licenses/LICENSE-2.0> or the MIT license
// <LICENSE-MIT or http://opensource.org/licenses/MIT>, at your
// option. This file may not be copied, modified, or distributed
// except according to those terms.

use codemap;
use codemap::{FileMap, Loc, Pos, ExpandedFrom, span};
use codemap::{CallInfo, NameAndSpan};
use ext::base::*;
use ext::base;
use ext::build::{mk_base_vec_e, mk_uint, mk_u8, mk_base_str};
use print::pprust;

use core::io;
use core::prelude::*;
use core::result;
use core::str;
use core::vec;

<<<<<<< HEAD
fn topmost_expn_info(expn_info: @codemap::ExpnInfo) -> @codemap::ExpnInfo {
    // FIXME(#3874): this would be better written as:
    // let @ExpandedFrom(CallInfo {
    //     call_site: ref call_site,
    //     _
    //  }) = expn_info;
    match *expn_info {
        ExpandedFrom(CallInfo { call_site: ref call_site, _}) => {
            match call_site.expn_info {
                Some(next_expn_info) => {
                    // Don't recurse into file using "include!"
                    match *next_expn_info {
                        ExpandedFrom(
                            CallInfo { callee: NameAndSpan {
                                name: ref name,
                                _
                            },
                            _
                        }) => {
                            if *name == ~"include" { return expn_info; }
                        }
                    }

                    topmost_expn_info(next_expn_info)
                },
                None => expn_info
            }
        }
    }
}
=======
// These macros all relate to the file system; they either return
// the column/row/filename of the expression, or they include
// a given file into the current one.
>>>>>>> a6d96893

/* line!(): expands to the current line number */
pub fn expand_line(cx: ext_ctxt, sp: span, tts: &[ast::token_tree])
    -> base::MacResult {
    base::check_zero_tts(cx, sp, tts, "line!");

    let topmost = topmost_expn_info(cx.backtrace().get());
    let loc = cx.codemap().lookup_char_pos(topmost.call_site.lo);

    base::MRExpr(mk_uint(cx, topmost.call_site, loc.line))
}

/* col!(): expands to the current column number */
pub fn expand_col(cx: ext_ctxt, sp: span, tts: &[ast::token_tree])
    -> base::MacResult {
    base::check_zero_tts(cx, sp, tts, "col!");

    let topmost = topmost_expn_info(cx.backtrace().get());
    let loc = cx.codemap().lookup_char_pos(topmost.call_site.lo);
    base::MRExpr(mk_uint(cx, topmost.call_site, loc.col.to_uint()))
}

/* file!(): expands to the current filename */
/* The filemap (`loc.file`) contains a bunch more information we could spit
 * out if we wanted. */
pub fn expand_file(cx: ext_ctxt, sp: span, tts: &[ast::token_tree])
    -> base::MacResult {
    base::check_zero_tts(cx, sp, tts, "file!");

    let topmost = topmost_expn_info(cx.backtrace().get());
    let Loc { file: @FileMap { name: filename, _ }, _ } =
        cx.codemap().lookup_char_pos(topmost.call_site.lo);
    base::MRExpr(mk_base_str(cx, topmost.call_site, filename))
}

pub fn expand_stringify(cx: ext_ctxt, sp: span, tts: &[ast::token_tree])
    -> base::MacResult {
    let s = pprust::tts_to_str(tts, cx.parse_sess().interner);
    base::MRExpr(mk_base_str(cx, sp, s))
}

pub fn expand_mod(cx: ext_ctxt, sp: span, tts: &[ast::token_tree])
    -> base::MacResult {
    base::check_zero_tts(cx, sp, tts, "module_path!");
    base::MRExpr(mk_base_str(cx, sp,
                              str::connect(cx.mod_path().map(
                                  |x| cx.str_of(*x)), ~"::")))
}

<<<<<<< HEAD
pub fn expand_include(cx: ext_ctxt, sp: span, tts: &[ast::token_tree])
=======
// include! : parse the given file as an expr
// This is generally a bad idea because it's going to behave
// unhygienically.
pub fn expand_include(cx: ext_ctxt, sp: span, tts: ~[ast::token_tree])
>>>>>>> a6d96893
    -> base::MacResult {
    let file = get_single_str_from_tts(cx, sp, tts, "include!");
    let p = parse::new_sub_parser_from_file(
        cx.parse_sess(), cx.cfg(),
        &res_rel_file(cx, sp, &Path(file)), sp);
    base::MRExpr(p.parse_expr())
}

<<<<<<< HEAD
pub fn expand_include_str(cx: ext_ctxt, sp: span, tts: &[ast::token_tree])
=======
// include_str! : read the given file, insert it as a literal string expr
pub fn expand_include_str(cx: ext_ctxt, sp: span, tts: ~[ast::token_tree])
>>>>>>> a6d96893
    -> base::MacResult {
    let file = get_single_str_from_tts(cx, sp, tts, "include_str!");
    let res = io::read_whole_file_str(&res_rel_file(cx, sp, &Path(file)));
    match res {
      result::Ok(_) => { /* Continue. */ }
      result::Err(ref e) => {
        cx.parse_sess().span_diagnostic.handler().fatal((*e));
      }
    }

    base::MRExpr(mk_base_str(cx, sp, result::unwrap(res)))
}

pub fn expand_include_bin(cx: ext_ctxt, sp: span, tts: &[ast::token_tree])
    -> base::MacResult {
    let file = get_single_str_from_tts(cx, sp, tts, "include_bin!");
    match io::read_whole_file(&res_rel_file(cx, sp, &Path(file))) {
      result::Ok(src) => {
        let u8_exprs = vec::map(src, |char| {
            mk_u8(cx, sp, *char)
        });
        base::MRExpr(mk_base_vec_e(cx, sp, u8_exprs))
      }
      result::Err(ref e) => {
        cx.parse_sess().span_diagnostic.handler().fatal((*e))
      }
    }
}

// recur along an ExpnInfo chain to find the original expression
fn topmost_expn_info(expn_info: @codemap::ExpnInfo) -> @codemap::ExpnInfo {
    let ExpandedFrom(CallInfo { call_site, _ }) = *expn_info;
    match call_site.expn_info {
        Some(next_expn_info) => {
            let ExpandedFrom(CallInfo {
                callee: NameAndSpan {name, _},
                _
            }) = *next_expn_info;
            // Don't recurse into file using "include!"
            if name == ~"include" { return expn_info; }

            topmost_expn_info(next_expn_info)
        },
        None => expn_info
    }
}

// resolve a file-system path to an absolute file-system path (if it
// isn't already)
fn res_rel_file(cx: ext_ctxt, sp: codemap::span, arg: &Path) -> Path {
    // NB: relative paths are resolved relative to the compilation unit
    if !arg.is_absolute {
        let cu = Path(cx.codemap().span_to_filename(sp));
        cu.dir_path().push_many(arg.components)
    } else {
        copy *arg
    }
}

//
// Local Variables:
// mode: rust
// fill-column: 78;
// indent-tabs-mode: nil
// c-basic-offset: 4
// buffer-file-coding-system: utf-8-unix
// End:
//<|MERGE_RESOLUTION|>--- conflicted
+++ resolved
@@ -22,42 +22,9 @@
 use core::str;
 use core::vec;
 
-<<<<<<< HEAD
-fn topmost_expn_info(expn_info: @codemap::ExpnInfo) -> @codemap::ExpnInfo {
-    // FIXME(#3874): this would be better written as:
-    // let @ExpandedFrom(CallInfo {
-    //     call_site: ref call_site,
-    //     _
-    //  }) = expn_info;
-    match *expn_info {
-        ExpandedFrom(CallInfo { call_site: ref call_site, _}) => {
-            match call_site.expn_info {
-                Some(next_expn_info) => {
-                    // Don't recurse into file using "include!"
-                    match *next_expn_info {
-                        ExpandedFrom(
-                            CallInfo { callee: NameAndSpan {
-                                name: ref name,
-                                _
-                            },
-                            _
-                        }) => {
-                            if *name == ~"include" { return expn_info; }
-                        }
-                    }
-
-                    topmost_expn_info(next_expn_info)
-                },
-                None => expn_info
-            }
-        }
-    }
-}
-=======
 // These macros all relate to the file system; they either return
 // the column/row/filename of the expression, or they include
 // a given file into the current one.
->>>>>>> a6d96893
 
 /* line!(): expands to the current line number */
 pub fn expand_line(cx: ext_ctxt, sp: span, tts: &[ast::token_tree])
@@ -107,14 +74,10 @@
                                   |x| cx.str_of(*x)), ~"::")))
 }
 
-<<<<<<< HEAD
-pub fn expand_include(cx: ext_ctxt, sp: span, tts: &[ast::token_tree])
-=======
 // include! : parse the given file as an expr
 // This is generally a bad idea because it's going to behave
 // unhygienically.
-pub fn expand_include(cx: ext_ctxt, sp: span, tts: ~[ast::token_tree])
->>>>>>> a6d96893
+pub fn expand_include(cx: ext_ctxt, sp: span, tts: &[ast::token_tree])
     -> base::MacResult {
     let file = get_single_str_from_tts(cx, sp, tts, "include!");
     let p = parse::new_sub_parser_from_file(
@@ -123,12 +86,8 @@
     base::MRExpr(p.parse_expr())
 }
 
-<<<<<<< HEAD
+// include_str! : read the given file, insert it as a literal string expr
 pub fn expand_include_str(cx: ext_ctxt, sp: span, tts: &[ast::token_tree])
-=======
-// include_str! : read the given file, insert it as a literal string expr
-pub fn expand_include_str(cx: ext_ctxt, sp: span, tts: ~[ast::token_tree])
->>>>>>> a6d96893
     -> base::MacResult {
     let file = get_single_str_from_tts(cx, sp, tts, "include_str!");
     let res = io::read_whole_file_str(&res_rel_file(cx, sp, &Path(file)));
