--- conflicted
+++ resolved
@@ -368,25 +368,14 @@
             ast::def_static_method(did.tr(xcx),
                                    did2_opt.map(|did2| did2.tr(xcx)),
                                    p)
-<<<<<<< HEAD
           },
           ast::def_self_ty(nid) => ast::def_self_ty(xcx.tr_id(nid)),
           ast::def_self(nid, i) => ast::def_self(xcx.tr_id(nid), i),
           ast::def_mod(did) => ast::def_mod(did.tr(xcx)),
           ast::def_foreign_mod(did) => ast::def_foreign_mod(did.tr(xcx)),
-          ast::def_const(did) => ast::def_const(did.tr(xcx)),
+          ast::def_static(did, m) => ast::def_static(did.tr(xcx), m),
           ast::def_arg(nid, b) => ast::def_arg(xcx.tr_id(nid), b),
           ast::def_local(nid, b) => ast::def_local(xcx.tr_id(nid), b),
-=======
-          }
-          ast::def_self_ty(nid) => { ast::def_self_ty(xcx.tr_id(nid)) }
-          ast::def_self(nid, i) => { ast::def_self(xcx.tr_id(nid), i) }
-          ast::def_mod(did) => { ast::def_mod(did.tr(xcx)) }
-          ast::def_foreign_mod(did) => { ast::def_foreign_mod(did.tr(xcx)) }
-          ast::def_static(did, m) => { ast::def_static(did.tr(xcx), m) }
-          ast::def_arg(nid, b) => { ast::def_arg(xcx.tr_id(nid), b) }
-          ast::def_local(nid, b) => { ast::def_local(xcx.tr_id(nid), b) }
->>>>>>> efd14387
           ast::def_variant(e_did, v_did) => {
             ast::def_variant(e_did.tr(xcx), v_did.tr(xcx))
           },
