--- conflicted
+++ resolved
@@ -33,13 +33,8 @@
                     | ty::ClauseKind::Trait(..)
                     | ty::ClauseKind::ConstArgHasType(..),
                 )
-<<<<<<< HEAD
-                | ty::PredicateKind::Clause(ty::Clause::WellFormed(_))
-                | ty::PredicateKind::Clause(ty::Clause::ConstEvaluatable(..))
-=======
                 | ty::PredicateKind::Clause(ty::ClauseKind::WellFormed(_))
                 | ty::PredicateKind::Clause(ty::ClauseKind::ConstEvaluatable(..))
->>>>>>> 0faea772
                 | ty::PredicateKind::ConstEquate(..)
                 | ty::PredicateKind::TypeWellFormedFromEnv(..) => continue,
                 ty::PredicateKind::AliasRelate(..) => panic!("alias relate predicate on function: {predicate:#?}"),
