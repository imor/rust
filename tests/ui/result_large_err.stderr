error: the `Err`-variant returned from this function is very large
  --> $DIR/result_large_err.rs:10:23
   |
LL | pub fn large_err() -> Result<(), [u8; 512]> {
   |                       ^^^^^^^^^^^^^^^^^^^^^ the `Err`-variant is at least 512 bytes
   |
   = help: try reducing the size of `[u8; 512]`, for example by boxing large elements or replacing it with `Box<[u8; 512]>`
   = note: `-D clippy::result-large-err` implied by `-D warnings`
   = help: to override `-D warnings` add `#[allow(clippy::result_large_err)]`

error: the `Err`-variant returned from this function is very large
<<<<<<< HEAD
  --> $DIR/result_large_err.rs:20:21
=======
  --> $DIR/result_large_err.rs:22:21
>>>>>>> 6150bf5b
   |
LL |     pub fn ret() -> Result<(), Self> {
   |                     ^^^^^^^^^^^^^^^^ the `Err`-variant is at least 240 bytes
   |
   = help: try reducing the size of `FullyDefinedLargeError`, for example by boxing large elements or replacing it with `Box<FullyDefinedLargeError>`

error: the `Err`-variant returned from this function is very large
<<<<<<< HEAD
  --> $DIR/result_large_err.rs:26:26
=======
  --> $DIR/result_large_err.rs:28:26
>>>>>>> 6150bf5b
   |
LL | pub fn struct_error() -> Result<(), FullyDefinedLargeError> {
   |                          ^^^^^^^^^^^^^^^^^^^^^^^^^^^^^^^^^^ the `Err`-variant is at least 240 bytes
   |
   = help: try reducing the size of `FullyDefinedLargeError`, for example by boxing large elements or replacing it with `Box<FullyDefinedLargeError>`

error: the `Err`-variant returned from this function is very large
<<<<<<< HEAD
  --> $DIR/result_large_err.rs:32:45
=======
  --> $DIR/result_large_err.rs:34:45
>>>>>>> 6150bf5b
   |
LL | pub fn large_err_via_type_alias<T>(x: T) -> Fdlr<T> {
   |                                             ^^^^^^^ the `Err`-variant is at least 240 bytes
   |
   = help: try reducing the size of `FullyDefinedLargeError`, for example by boxing large elements or replacing it with `Box<FullyDefinedLargeError>`

error: the `Err`-variant returned from this function is very large
<<<<<<< HEAD
  --> $DIR/result_large_err.rs:41:34
=======
  --> $DIR/result_large_err.rs:43:34
>>>>>>> 6150bf5b
   |
LL | pub fn param_large_error<R>() -> Result<(), (u128, R, FullyDefinedLargeError)> {
   |                                  ^^^^^^^^^^^^^^^^^^^^^^^^^^^^^^^^^^^^^^^^^^^^^ the `Err`-variant is at least 256 bytes
   |
   = help: try reducing the size of `(u128, R, FullyDefinedLargeError)`, for example by boxing large elements or replacing it with `Box<(u128, R, FullyDefinedLargeError)>`

error: the `Err`-variant returned from this function is very large
<<<<<<< HEAD
  --> $DIR/result_large_err.rs:53:34
=======
  --> $DIR/result_large_err.rs:55:34
>>>>>>> 6150bf5b
   |
LL |     _Omg([u8; 512]),
   |     --------------- the largest variant contains at least 512 bytes
...
LL |     pub fn large_enum_error() -> Result<(), Self> {
   |                                  ^^^^^^^^^^^^^^^^
   |
   = help: try reducing the size of `LargeErrorVariants<()>`, for example by boxing large elements or replacing it with `Box<LargeErrorVariants<()>>`

error: the `Err`-variant returned from this function is very large
<<<<<<< HEAD
  --> $DIR/result_large_err.rs:66:30
=======
  --> $DIR/result_large_err.rs:68:30
>>>>>>> 6150bf5b
   |
LL |     _Biggest([u8; 1024]),
   |     -------------------- the largest variant contains at least 1024 bytes
LL |     _AlsoBig([u8; 512]),
   |     ------------------- the variant `_AlsoBig` contains at least 512 bytes
...
LL |     fn large_enum_error() -> Result<(), Self> {
   |                              ^^^^^^^^^^^^^^^^
   |
   = help: try reducing the size of `MultipleLargeVariants`, for example by boxing large elements or replacing it with `Box<MultipleLargeVariants>`

error: the `Err`-variant returned from this function is very large
<<<<<<< HEAD
  --> $DIR/result_large_err.rs:73:25
=======
  --> $DIR/result_large_err.rs:75:25
>>>>>>> 6150bf5b
   |
LL |     fn large_error() -> Result<(), [u8; 512]> {
   |                         ^^^^^^^^^^^^^^^^^^^^^ the `Err`-variant is at least 512 bytes
   |
   = help: try reducing the size of `[u8; 512]`, for example by boxing large elements or replacing it with `Box<[u8; 512]>`

error: the `Err`-variant returned from this function is very large
<<<<<<< HEAD
  --> $DIR/result_large_err.rs:93:29
=======
  --> $DIR/result_large_err.rs:95:29
>>>>>>> 6150bf5b
   |
LL | pub fn large_union_err() -> Result<(), FullyDefinedUnionError> {
   |                             ^^^^^^^^^^^^^^^^^^^^^^^^^^^^^^^^^^ the `Err`-variant is at least 512 bytes
   |
   = help: try reducing the size of `FullyDefinedUnionError`, for example by boxing large elements or replacing it with `Box<FullyDefinedUnionError>`

error: the `Err`-variant returned from this function is very large
<<<<<<< HEAD
  --> $DIR/result_large_err.rs:103:40
=======
  --> $DIR/result_large_err.rs:105:40
>>>>>>> 6150bf5b
   |
LL | pub fn param_large_union<T: Copy>() -> Result<(), UnionError<T>> {
   |                                        ^^^^^^^^^^^^^^^^^^^^^^^^^ the `Err`-variant is at least 512 bytes
   |
   = help: try reducing the size of `UnionError<T>`, for example by boxing large elements or replacing it with `Box<UnionError<T>>`

error: the `Err`-variant returned from this function is very large
<<<<<<< HEAD
  --> $DIR/result_large_err.rs:113:34
=======
  --> $DIR/result_large_err.rs:115:34
>>>>>>> 6150bf5b
   |
LL | pub fn array_error_subst<U>() -> Result<(), ArrayError<i32, U>> {
   |                                  ^^^^^^^^^^^^^^^^^^^^^^^^^^^^^^ the `Err`-variant is at least 128 bytes
   |
   = help: try reducing the size of `ArrayError<i32, U>`, for example by boxing large elements or replacing it with `Box<ArrayError<i32, U>>`

error: the `Err`-variant returned from this function is very large
<<<<<<< HEAD
  --> $DIR/result_large_err.rs:118:31
=======
  --> $DIR/result_large_err.rs:120:31
>>>>>>> 6150bf5b
   |
LL | pub fn array_error<T, U>() -> Result<(), ArrayError<(i32, T), U>> {
   |                               ^^^^^^^^^^^^^^^^^^^^^^^^^^^^^^^^^^^ the `Err`-variant is at least 128 bytes
   |
   = help: try reducing the size of `ArrayError<(i32, T), U>`, for example by boxing large elements or replacing it with `Box<ArrayError<(i32, T), U>>`

error: aborting due to 12 previous errors
<|MERGE_RESOLUTION|>--- conflicted
+++ resolved
@@ -9,11 +9,7 @@
    = help: to override `-D warnings` add `#[allow(clippy::result_large_err)]`
 
 error: the `Err`-variant returned from this function is very large
-<<<<<<< HEAD
-  --> $DIR/result_large_err.rs:20:21
-=======
   --> $DIR/result_large_err.rs:22:21
->>>>>>> 6150bf5b
    |
 LL |     pub fn ret() -> Result<(), Self> {
    |                     ^^^^^^^^^^^^^^^^ the `Err`-variant is at least 240 bytes
@@ -21,11 +17,7 @@
    = help: try reducing the size of `FullyDefinedLargeError`, for example by boxing large elements or replacing it with `Box<FullyDefinedLargeError>`
 
 error: the `Err`-variant returned from this function is very large
-<<<<<<< HEAD
-  --> $DIR/result_large_err.rs:26:26
-=======
   --> $DIR/result_large_err.rs:28:26
->>>>>>> 6150bf5b
    |
 LL | pub fn struct_error() -> Result<(), FullyDefinedLargeError> {
    |                          ^^^^^^^^^^^^^^^^^^^^^^^^^^^^^^^^^^ the `Err`-variant is at least 240 bytes
@@ -33,11 +25,7 @@
    = help: try reducing the size of `FullyDefinedLargeError`, for example by boxing large elements or replacing it with `Box<FullyDefinedLargeError>`
 
 error: the `Err`-variant returned from this function is very large
-<<<<<<< HEAD
-  --> $DIR/result_large_err.rs:32:45
-=======
   --> $DIR/result_large_err.rs:34:45
->>>>>>> 6150bf5b
    |
 LL | pub fn large_err_via_type_alias<T>(x: T) -> Fdlr<T> {
    |                                             ^^^^^^^ the `Err`-variant is at least 240 bytes
@@ -45,11 +33,7 @@
    = help: try reducing the size of `FullyDefinedLargeError`, for example by boxing large elements or replacing it with `Box<FullyDefinedLargeError>`
 
 error: the `Err`-variant returned from this function is very large
-<<<<<<< HEAD
-  --> $DIR/result_large_err.rs:41:34
-=======
   --> $DIR/result_large_err.rs:43:34
->>>>>>> 6150bf5b
    |
 LL | pub fn param_large_error<R>() -> Result<(), (u128, R, FullyDefinedLargeError)> {
    |                                  ^^^^^^^^^^^^^^^^^^^^^^^^^^^^^^^^^^^^^^^^^^^^^ the `Err`-variant is at least 256 bytes
@@ -57,11 +41,7 @@
    = help: try reducing the size of `(u128, R, FullyDefinedLargeError)`, for example by boxing large elements or replacing it with `Box<(u128, R, FullyDefinedLargeError)>`
 
 error: the `Err`-variant returned from this function is very large
-<<<<<<< HEAD
-  --> $DIR/result_large_err.rs:53:34
-=======
   --> $DIR/result_large_err.rs:55:34
->>>>>>> 6150bf5b
    |
 LL |     _Omg([u8; 512]),
    |     --------------- the largest variant contains at least 512 bytes
@@ -72,11 +52,7 @@
    = help: try reducing the size of `LargeErrorVariants<()>`, for example by boxing large elements or replacing it with `Box<LargeErrorVariants<()>>`
 
 error: the `Err`-variant returned from this function is very large
-<<<<<<< HEAD
-  --> $DIR/result_large_err.rs:66:30
-=======
   --> $DIR/result_large_err.rs:68:30
->>>>>>> 6150bf5b
    |
 LL |     _Biggest([u8; 1024]),
    |     -------------------- the largest variant contains at least 1024 bytes
@@ -89,11 +65,7 @@
    = help: try reducing the size of `MultipleLargeVariants`, for example by boxing large elements or replacing it with `Box<MultipleLargeVariants>`
 
 error: the `Err`-variant returned from this function is very large
-<<<<<<< HEAD
-  --> $DIR/result_large_err.rs:73:25
-=======
   --> $DIR/result_large_err.rs:75:25
->>>>>>> 6150bf5b
    |
 LL |     fn large_error() -> Result<(), [u8; 512]> {
    |                         ^^^^^^^^^^^^^^^^^^^^^ the `Err`-variant is at least 512 bytes
@@ -101,11 +73,7 @@
    = help: try reducing the size of `[u8; 512]`, for example by boxing large elements or replacing it with `Box<[u8; 512]>`
 
 error: the `Err`-variant returned from this function is very large
-<<<<<<< HEAD
-  --> $DIR/result_large_err.rs:93:29
-=======
   --> $DIR/result_large_err.rs:95:29
->>>>>>> 6150bf5b
    |
 LL | pub fn large_union_err() -> Result<(), FullyDefinedUnionError> {
    |                             ^^^^^^^^^^^^^^^^^^^^^^^^^^^^^^^^^^ the `Err`-variant is at least 512 bytes
@@ -113,11 +81,7 @@
    = help: try reducing the size of `FullyDefinedUnionError`, for example by boxing large elements or replacing it with `Box<FullyDefinedUnionError>`
 
 error: the `Err`-variant returned from this function is very large
-<<<<<<< HEAD
-  --> $DIR/result_large_err.rs:103:40
-=======
   --> $DIR/result_large_err.rs:105:40
->>>>>>> 6150bf5b
    |
 LL | pub fn param_large_union<T: Copy>() -> Result<(), UnionError<T>> {
    |                                        ^^^^^^^^^^^^^^^^^^^^^^^^^ the `Err`-variant is at least 512 bytes
@@ -125,11 +89,7 @@
    = help: try reducing the size of `UnionError<T>`, for example by boxing large elements or replacing it with `Box<UnionError<T>>`
 
 error: the `Err`-variant returned from this function is very large
-<<<<<<< HEAD
-  --> $DIR/result_large_err.rs:113:34
-=======
   --> $DIR/result_large_err.rs:115:34
->>>>>>> 6150bf5b
    |
 LL | pub fn array_error_subst<U>() -> Result<(), ArrayError<i32, U>> {
    |                                  ^^^^^^^^^^^^^^^^^^^^^^^^^^^^^^ the `Err`-variant is at least 128 bytes
@@ -137,11 +97,7 @@
    = help: try reducing the size of `ArrayError<i32, U>`, for example by boxing large elements or replacing it with `Box<ArrayError<i32, U>>`
 
 error: the `Err`-variant returned from this function is very large
-<<<<<<< HEAD
-  --> $DIR/result_large_err.rs:118:31
-=======
   --> $DIR/result_large_err.rs:120:31
->>>>>>> 6150bf5b
    |
 LL | pub fn array_error<T, U>() -> Result<(), ArrayError<(i32, T), U>> {
    |                               ^^^^^^^^^^^^^^^^^^^^^^^^^^^^^^^^^^^ the `Err`-variant is at least 128 bytes
